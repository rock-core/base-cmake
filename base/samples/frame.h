--- conflicted
+++ resolved
@@ -63,15 +63,10 @@
 	    MODE_BAYER_RGGB = RAW_MODES + 1,
 	    MODE_BAYER_GRBG = RAW_MODES + 2,
 	    MODE_BAYER_BGGR = RAW_MODES + 3,
-<<<<<<< HEAD
-            MODE_BAYER_GBRG = RAW_MODES + 4,
-	    MODE_COMPRESSED = 255, //See Compressed mode Types and compressed frame, needded otherwise client camera driver could'nt separae between modes in switch/cases
-=======
 	    MODE_BAYER_GBRG = RAW_MODES + 4,
             COMPRESSED_MODES = 256,                      //if an image is compressed it has no relationship
                                                          //between number of pixels and number of bytes
 	    MODE_PJPG = COMPRESSED_MODES + 0
->>>>>>> 4109a2e3
 	};
 
 	enum frame_status_t {
@@ -142,13 +137,8 @@
 	    void init(uint16_t width, uint16_t height, uint8_t depth=8, frame_mode_t mode=MODE_GRAYSCALE, size_t size=0, const uint8_t val = 0)
 	    {
                //change size if the frame does not fit
-<<<<<<< HEAD
-	       if(size.height != height || size.width !=  width || this->frame_mode != mode || 
-                 this->data_depth != depth)
-=======
 	       if(this->size.height != height || this->size.width !=  width || this->frame_mode != mode || 
                  this->data_depth != depth || (size != 0 && size != image.size()))
->>>>>>> 4109a2e3
                {
                 //check if depth = 0
                 //this might be a programmer error 
@@ -310,14 +300,10 @@
                 return MODE_BAYER_GBRG;
               else if (str == "MODE_RGB32")
                 return MODE_RGB32;
-<<<<<<< HEAD
-=======
               else if (str == "COMPRESSED_MODES")
                   return COMPRESSED_MODES;
               else if (str == "MODE_PJPG")
                 return MODE_PJPG;
-
->>>>>>> 4109a2e3
               else
                 return MODE_UNDEFINED;
             };
