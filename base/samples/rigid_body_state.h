#ifndef __BASE_SAMPLES_RIGID_BODY_STATE_HH
#define __BASE_SAMPLES_RIGID_BODY_STATE_HH

#ifdef __GCCXML__
#define EIGEN_DONT_VECTORIZE
#endif

#ifdef __orogen
#error "this header cannot be used in orogen-parsed code. Use wrappers/samples/rigid_body_state.h and wrappers::samples::RigidBodyState instead"
#endif

#include <base/pose.h>
#include <base/time.h>

#include <Eigen/Core>
#include <Eigen/LU>

namespace base { namespace samples {
    struct RigidBodyState
    {
        base::Time time;

<<<<<<< HEAD
	/** name of the source reference frame */
	std::string sourceFrame;

	/** name of the target reference frame */
	std::string targetFrame;

=======
	/** Source frame of the transformation */
	std::string sourceFrame;
	
	/** Target frame of the transformation */
	std::string targetFrame;
	
>>>>>>> 099d29fd
        /** Position in m, world fixed frame of reference (East-North-Up) */
        Position   position;
	/** Covariance matrix of the position
	 */
        base::Matrix3d cov_position;

        /** Orientation as a body->world transformation */
        Orientation orientation;
        /** Covariance matrix of the orientation as an axis/angle manifold in
         * body coordinates
	 */
        base::Matrix3d cov_orientation;

        /** Velocity in m/s with respect to world fixed frame, in body fixed
         * frame (Right-Front-Up) */
        base::Vector3d velocity;
	/** Covariance of the velocity 
	 */
        base::Matrix3d cov_velocity;

        /** Angular Velocity as an axis-angle representation in body fixed frame
         * (Right-Front-Up)
         *
         * The direction of the vector is the axis, its length the speed */
        base::Vector3d angular_velocity;
        /** Covariance of the angular velocity
	 */
        base::Matrix3d cov_angular_velocity;

	void setTransform(const Eigen::Transform3d& transform)
	{
	    orientation = Eigen::Quaterniond( transform.rotation() );
	    position = transform.translation();
	}

	 Eigen::Transform3d getTransform() const 
	 {
	    Eigen::Transform3d ret;
	    ret.setIdentity();
	    ret.rotate(this->orientation);
	    ret.translation() = this->position;
	    return ret;
	 }

	void setPose(const base::Pose& pose)
	{
	    orientation = pose.orientation;
	    position = pose.position;
	}
	
	operator Eigen::Transform3d() const
	{
	    Eigen::Transform3d ret;
	    ret.setIdentity();
	    ret.rotate(this->orientation);
	    ret.translation() = this->position;
	    return ret;
	}

        static RigidBodyState invalid() {
            RigidBodyState result;
            result.invalidate();
            return result;
        }
	
        /** For backward compatibility only. Use invalidate() */
        void initSane() {
            invalidate();
        }

        /** Initializes the rigid body state with arbitrary values for the
         * position, velocity, orientation and angular velocity, and with
         * infinite covariance matrices
         */
	void invalidate() {
	    invalidateOrientation();
	    invalidatePosition();
	    invalidateVelocity();
	    invalidateAngularVelocity();
	    
	    position.setZero();
	    velocity.setZero();
	    orientation = Eigen::Quaterniond::Identity();
	    angular_velocity.setZero();
	}
	
	bool hasValidPosition() const {
	    return !isinf(cov_position(0,0)) && !isinf(cov_position(1,1)) && !isinf(cov_position(2,2));
	}
        bool hasValidPosition(int idx) const {
            return !isinf(cov_position(idx, idx));
        }
	
	bool hasValidOrientation() const {
	    return !isinf(cov_orientation(0,0)) && !isinf(cov_orientation(1,1)) && !isinf(cov_orientation(2,2));
	}
        bool hasValidOrientation(int idx) const {
            return !isinf(cov_orientation(idx, idx));
        }
	
	bool hasValidVelocity() const {
	    return !isinf(cov_velocity(0,0)) && !isinf(cov_velocity(1,1)) && !isinf(cov_velocity(2,2));
	}
        bool hasValidVelocity(int idx) const {
            return !isinf(cov_velocity(idx, idx));
        }
	
	bool hasValidRotationVelocity() const {
	    return !isinf(cov_angular_velocity(0,0)) && !isinf(cov_angular_velocity(1,1)) && !isinf(cov_angular_velocity(2,2));
	}
        bool hasValidRotationVelocity(int idx) const {
            return !isinf(cov_angular_velocity(idx, idx));
        }
	
	void invalidatePosition() {
	    cov_position = Eigen::Matrix3d::Identity();
	    cov_position *= INFINITY;	  
	}
	
	void invalidateOrientation() {
	    cov_orientation = Eigen::Matrix3d::Identity();
	    cov_orientation *= INFINITY;
	}
	
	void invalidateVelocity() {
	    cov_velocity = Eigen::Matrix3d::Identity();
	    cov_velocity *= INFINITY;	  
	}
	
	void invalidateAngularVelocity() {
	    cov_angular_velocity = Eigen::Matrix3d::Identity();
	    cov_angular_velocity *= INFINITY;
	}
    };
}}

#endif
<|MERGE_RESOLUTION|>--- conflicted
+++ resolved
@@ -20,21 +20,12 @@
     {
         base::Time time;
 
-<<<<<<< HEAD
 	/** name of the source reference frame */
 	std::string sourceFrame;
 
 	/** name of the target reference frame */
 	std::string targetFrame;
 
-=======
-	/** Source frame of the transformation */
-	std::string sourceFrame;
-	
-	/** Target frame of the transformation */
-	std::string targetFrame;
-	
->>>>>>> 099d29fd
         /** Position in m, world fixed frame of reference (East-North-Up) */
         Position   position;
 	/** Covariance matrix of the position
