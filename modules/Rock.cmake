--- conflicted
+++ resolved
@@ -219,16 +219,9 @@
             if ("${PROJECT_NAME}" STREQUAL vizkit3d)
                 add_subdirectory(viz)
             else()
-<<<<<<< HEAD
-                rock_find_pkgconfig(vizkit3d vizkit3d)
-                if (ROCK_FEATURE_NOCURDIR)
-                    rock_find_pkgconfig(vizkit3d-qt5 vizkit3d-qt5)
-                endif()
+                pkg_check_modules(vizkit3d vizkit3d)
+                pkg_check_modules(vizkit3d-qt5 vizkit3d-qt5)
                 if (vizkit3d_FOUND OR vizkit3d-qt5_FOUND)
-=======
-                pkg_check_modules(vizkit3d vizkit3d)
-                if (vizkit3d_FOUND)
->>>>>>> 90a0b528
                     message(STATUS "vizkit3d found ... building the vizkit3d plugin")
                     rock_add_source_dir(viz vizkit3d)
                 else()
